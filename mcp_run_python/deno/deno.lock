--- conflicted
+++ resolved
@@ -1,7 +1,6 @@
 {
   "version": "5",
   "specifiers": {
-<<<<<<< HEAD
     "jsr:@std/cli@^1.0.21": "1.0.21",
     "jsr:@std/encoding@^1.0.10": "1.0.10",
     "jsr:@std/fs@^1.0.19": "1.0.19",
@@ -13,15 +12,8 @@
     "npm:@modelcontextprotocol/sdk@^1.17.5": "1.17.5_express@5.1.0_zod@3.25.76",
     "npm:@types/node@*": "24.2.0",
     "npm:@types/node@22.12.0": "22.12.0",
-    "npm:pyodide@~0.28.2": "0.28.2",
-    "npm:zod@^3.25.76": "3.25.76"
-=======
-    "jsr:@std/cli@^1.0.15": "1.0.20",
-    "npm:@modelcontextprotocol/sdk@^1.17.5": "1.17.5_express@5.1.0_zod@3.25.76",
-    "npm:@types/node@22.12.0": "22.12.0",
     "npm:pyodide@0.28.2": "0.28.2",
     "npm:zod@^3.24.4": "3.25.76"
->>>>>>> 48805ec4
   },
   "jsr": {
     "@std/cli@1.0.21": {
@@ -573,22 +565,14 @@
   },
   "workspace": {
     "dependencies": [
-<<<<<<< HEAD
       "jsr:@std/cli@^1.0.21",
       "jsr:@std/encoding@^1.0.10",
       "jsr:@std/fs@^1.0.19",
       "jsr:@std/media-types@^1.1.0",
       "jsr:@std/path@^1.1.2",
       "npm:@modelcontextprotocol/sdk@^1.17.5",
-      "npm:pyodide@~0.28.2",
-      "npm:zod@^3.25.76"
-=======
-      "jsr:@std/cli@^1.0.15",
-      "jsr:@std/path@^1.0.8",
-      "npm:@modelcontextprotocol/sdk@^1.17.5",
       "npm:pyodide@0.28.2",
       "npm:zod@^3.24.4"
->>>>>>> 48805ec4
     ]
   }
 }