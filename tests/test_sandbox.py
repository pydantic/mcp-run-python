--- conflicted
+++ resolved
@@ -85,8 +85,6 @@
                     'output': [],
                     'error': """\
 Traceback (most recent call last):
-    ...<9 lines>...
-    .run_async(globals, locals)
   File "main.py", line 1, in <module>
     print(unknown)
           ^^^^^^^
@@ -179,8 +177,6 @@
                         'output': [],
                         'error': """\
 Traceback (most recent call last):
-    ...<9 lines>...
-    .run_async(globals, locals)
   File "main.py", line 1, in <module>
     import numpy
 ModuleNotFoundError: No module named 'numpy'
@@ -208,11 +204,7 @@
     assert next(((level, msg) for level, msg in logs if level == 'debug'), None) == snapshot(
         (
             'debug',
-<<<<<<< HEAD
-            'loadPackage: Loading annotated-types, micropip, pydantic, pydantic_core, typing-extensions',
-=======
             'Loading annotated-types, micropip, pydantic, pydantic_core, typing-extensions',
->>>>>>> 48805ec4
         ),
     )
     assert [(level, msg) for level, msg in logs if level == 'info'][-1] == snapshot(('info', 'hello 123'))
